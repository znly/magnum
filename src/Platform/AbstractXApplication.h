--- conflicted
+++ resolved
@@ -162,15 +162,11 @@
     #endif
         explicit AbstractXApplication(Implementation::AbstractContextHandler<Configuration, Display*, VisualID, Window>* contextHandler, const Arguments& arguments, const Configuration& configuration);
 
-<<<<<<< HEAD
         #ifndef CORRADE_GCC45_COMPATIBILITY
-        explicit AbstractXApplication(Implementation::AbstractContextHandler<Display*, VisualID, Window>* contextHandler, const Arguments& arguments, std::nullptr_t);
+        explicit AbstractXApplication(Implementation::AbstractContextHandler<Configuration, Display*, VisualID, Window>* contextHandler, const Arguments& arguments, std::nullptr_t);
         #else
-        explicit AbstractXApplication(Implementation::AbstractContextHandler<Display*, VisualID, Window>* contextHandler, const Arguments& arguments, void*);
+        explicit AbstractXApplication(Implementation::AbstractContextHandler<Configuration, Display*, VisualID, Window>* contextHandler, const Arguments& arguments, void*);
         #endif
-=======
-        explicit AbstractXApplication(Implementation::AbstractContextHandler<Configuration, Display*, VisualID, Window>* contextHandler, const Arguments& arguments, std::nullptr_t);
->>>>>>> fef811a0
 
     private:
         enum class Flag: unsigned int {
