--- conflicted
+++ resolved
@@ -71,16 +71,11 @@
     #endif
 }
 
-<<<<<<< HEAD
-void BufferImageTest::constructCopy() {
+void BufferImageGLTest::constructCopy() {
     #ifndef CORRADE_GCC44_COMPATIBILITY
     CORRADE_VERIFY(!(std::is_constructible<BufferImage2D, const BufferImage2D&>::value));
     /* GCC 4.6 doesn't have std::is_assignable */
     #ifndef CORRADE_GCC46_COMPATIBILITY
-=======
-void BufferImageGLTest::constructCopy() {
-    CORRADE_VERIFY(!(std::is_constructible<BufferImage2D, const BufferImage2D&>{}));
->>>>>>> 7d6de4ad
     CORRADE_VERIFY(!(std::is_assignable<BufferImage2D, const BufferImage2D&>{}));
     #endif
     #else
