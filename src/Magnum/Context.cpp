/*
    This file is part of Magnum.

    Copyright © 2010, 2011, 2012, 2013, 2014
              Vladimír Vondruš <mosra@centrum.cz>

    Permission is hereby granted, free of charge, to any person obtaining a
    copy of this software and associated documentation files (the "Software"),
    to deal in the Software without restriction, including without limitation
    the rights to use, copy, modify, merge, publish, distribute, sublicense,
    and/or sell copies of the Software, and to permit persons to whom the
    Software is furnished to do so, subject to the following conditions:

    The above copyright notice and this permission notice shall be included
    in all copies or substantial portions of the Software.

    THE SOFTWARE IS PROVIDED "AS IS", WITHOUT WARRANTY OF ANY KIND, EXPRESS OR
    IMPLIED, INCLUDING BUT NOT LIMITED TO THE WARRANTIES OF MERCHANTABILITY,
    FITNESS FOR A PARTICULAR PURPOSE AND NONINFRINGEMENT. IN NO EVENT SHALL
    THE AUTHORS OR COPYRIGHT HOLDERS BE LIABLE FOR ANY CLAIM, DAMAGES OR OTHER
    LIABILITY, WHETHER IN AN ACTION OF CONTRACT, TORT OR OTHERWISE, ARISING
    FROM, OUT OF OR IN CONNECTION WITH THE SOFTWARE OR THE USE OR OTHER
    DEALINGS IN THE SOFTWARE.
*/

#include "Context.h"

#include <string>
#include <unordered_map>
#include <Corrade/Utility/Debug.h>
#include <Corrade/Utility/String.h>

#include "Magnum/AbstractFramebuffer.h"
#include "Magnum/AbstractShaderProgram.h"
#include "Magnum/AbstractTexture.h"
#include "Magnum/Buffer.h"
#ifndef MAGNUM_TARGET_GLES
#include "Magnum/BufferTexture.h"
#endif
#include "Magnum/DefaultFramebuffer.h"
#include "Magnum/Extensions.h"
#include "Magnum/Framebuffer.h"
#include "Magnum/Mesh.h"
#include "Magnum/Renderbuffer.h"
#include "Magnum/Renderer.h"

#include "Implementation/State.h"

namespace Magnum {

const std::vector<Extension>& Extension::extensions(Version version) {
    #define _extension(prefix, vendor, extension)                           \
        {Extensions::prefix::vendor::extension::Index, Extensions::prefix::vendor::extension::requiredVersion(), Extensions::prefix::vendor::extension::coreVersion(), Extensions::prefix::vendor::extension::string()}
    static const std::vector<Extension> empty;
    #ifndef MAGNUM_TARGET_GLES
    static const std::vector<Extension> extensions{
        _extension(GL,AMD,vertex_shader_layer),
        _extension(GL,AMD,shader_trinary_minmax),
        _extension(GL,ARB,robustness),
        _extension(GL,ATI,texture_mirror_once),
        _extension(GL,EXT,texture_filter_anisotropic),
        _extension(GL,EXT,texture_mirror_clamp),
        _extension(GL,EXT,direct_state_access),
        _extension(GL,EXT,shader_integer_mix),
        _extension(GL,EXT,debug_label),
        _extension(GL,EXT,debug_marker),
        _extension(GL,GREMEDY,string_marker)};
    static const std::vector<Extension> extensions300{
        _extension(GL,APPLE,flush_buffer_range),
        _extension(GL,APPLE,vertex_array_object),
        _extension(GL,ARB,map_buffer_range),
        _extension(GL,ARB,color_buffer_float),
        _extension(GL,ARB,half_float_pixel),
        _extension(GL,ARB,texture_float),
        _extension(GL,ARB,depth_buffer_float),
        _extension(GL,ARB,texture_rg),
        _extension(GL,ARB,framebuffer_object),
        _extension(GL,EXT,gpu_shader4),
        _extension(GL,EXT,packed_float),
        _extension(GL,EXT,texture_array),
        _extension(GL,EXT,texture_compression_rgtc),
        _extension(GL,EXT,texture_shared_exponent),
        _extension(GL,EXT,framebuffer_sRGB),
        _extension(GL,EXT,draw_buffers2),
        _extension(GL,EXT,texture_integer),
        _extension(GL,EXT,transform_feedback),
        _extension(GL,NV,half_float),
        _extension(GL,NV,depth_buffer_float),
        _extension(GL,NV,conditional_render)};
    static const std::vector<Extension> extensions310{
        _extension(GL,ARB,texture_rectangle),
        _extension(GL,ARB,draw_instanced),
        _extension(GL,ARB,texture_buffer_object),
        _extension(GL,ARB,uniform_buffer_object),
        _extension(GL,ARB,copy_buffer),
        _extension(GL,EXT,texture_snorm),
        _extension(GL,NV,primitive_restart)};
    static const std::vector<Extension> extensions320{
        _extension(GL,ARB,geometry_shader4),
        _extension(GL,ARB,depth_clamp),
        _extension(GL,ARB,draw_elements_base_vertex),
        _extension(GL,ARB,fragment_coord_conventions),
        _extension(GL,ARB,provoking_vertex),
        _extension(GL,ARB,seamless_cube_map),
        _extension(GL,ARB,sync),
        _extension(GL,ARB,texture_multisample),
        _extension(GL,ARB,vertex_array_bgra)};
    static const std::vector<Extension> extensions330{
        _extension(GL,ARB,instanced_arrays),
        _extension(GL,ARB,blend_func_extended),
        _extension(GL,ARB,explicit_attrib_location),
        _extension(GL,ARB,occlusion_query2),
        _extension(GL,ARB,sampler_objects),
        _extension(GL,ARB,shader_bit_encoding),
        _extension(GL,ARB,texture_rgb10_a2ui),
        _extension(GL,ARB,texture_swizzle),
        _extension(GL,ARB,timer_query),
        _extension(GL,ARB,vertex_type_2_10_10_10_rev)};
    static const std::vector<Extension> extensions400{
        _extension(GL,ARB,draw_buffers_blend),
        _extension(GL,ARB,sample_shading),
        _extension(GL,ARB,texture_cube_map_array),
        _extension(GL,ARB,texture_gather),
        _extension(GL,ARB,texture_query_lod),
        _extension(GL,ARB,draw_indirect),
        _extension(GL,ARB,gpu_shader5),
        _extension(GL,ARB,gpu_shader_fp64),
        _extension(GL,ARB,shader_subroutine),
        _extension(GL,ARB,tessellation_shader),
        _extension(GL,ARB,texture_buffer_object_rgb32),
        _extension(GL,ARB,transform_feedback2),
        _extension(GL,ARB,transform_feedback3)};
    static const std::vector<Extension> extensions410{
        _extension(GL,ARB,ES2_compatibility),
        _extension(GL,ARB,get_program_binary),
        _extension(GL,ARB,separate_shader_objects),
        _extension(GL,ARB,shader_precision),
        _extension(GL,ARB,vertex_attrib_64bit),
        _extension(GL,ARB,viewport_array)};
    static const std::vector<Extension> extensions420{
        _extension(GL,ARB,texture_compression_bptc),
        _extension(GL,ARB,base_instance),
        _extension(GL,ARB,shading_language_420pack),
        _extension(GL,ARB,transform_feedback_instanced),
        _extension(GL,ARB,compressed_texture_pixel_storage),
        _extension(GL,ARB,conservative_depth),
        _extension(GL,ARB,internalformat_query),
        _extension(GL,ARB,map_buffer_alignment),
        _extension(GL,ARB,shader_atomic_counters),
        _extension(GL,ARB,shader_image_load_store),
        /* Mentioned in GLSL 4.20 specs as newly added */
        _extension(GL,ARB,shading_language_packing),
        _extension(GL,ARB,texture_storage)};
    static const std::vector<Extension> extensions430{
        _extension(GL,ARB,arrays_of_arrays),
        _extension(GL,ARB,ES3_compatibility),
        _extension(GL,ARB,clear_buffer_object),
        _extension(GL,ARB,compute_shader),
        _extension(GL,ARB,copy_image),
        _extension(GL,KHR,debug),
        _extension(GL,ARB,explicit_uniform_location),
        _extension(GL,ARB,fragment_layer_viewport),
        _extension(GL,ARB,framebuffer_no_attachments),
        _extension(GL,ARB,internalformat_query2),
        _extension(GL,ARB,invalidate_subdata),
        _extension(GL,ARB,multi_draw_indirect),
        _extension(GL,ARB,program_interface_query),
        _extension(GL,ARB,robust_buffer_access_behavior),
        _extension(GL,ARB,shader_image_size),
        _extension(GL,ARB,shader_storage_buffer_object),
        _extension(GL,ARB,stencil_texturing),
        _extension(GL,ARB,texture_buffer_range),
        _extension(GL,ARB,texture_query_levels),
        _extension(GL,ARB,texture_storage_multisample),
        _extension(GL,ARB,texture_view),
        _extension(GL,ARB,vertex_attrib_binding)};
    static const std::vector<Extension> extensions440{
        _extension(GL,ARB,buffer_storage),
        _extension(GL,ARB,clear_texture),
        _extension(GL,ARB,enhanced_layouts),
        _extension(GL,ARB,multi_bind),
        _extension(GL,ARB,query_buffer_object),
        _extension(GL,ARB,texture_mirror_clamp_to_edge),
        _extension(GL,ARB,texture_stencil8),
        _extension(GL,ARB,vertex_type_10f_11f_11f_rev)};
    #undef _extension
    #else
    static const std::vector<Extension> extensions{
        _extension(GL,APPLE,texture_format_BGRA8888),
        _extension(GL,CHROMIUM,map_sub),
        _extension(GL,EXT,texture_filter_anisotropic),
        _extension(GL,EXT,texture_format_BGRA8888),
        _extension(GL,EXT,read_format_bgra),
        _extension(GL,EXT,debug_label),
        _extension(GL,EXT,debug_marker),
        _extension(GL,EXT,disjoint_timer_query),
        _extension(GL,EXT,separate_shader_objects),
        _extension(GL,EXT,sRGB),
        _extension(GL,EXT,multisampled_render_to_texture),
        _extension(GL,EXT,robustness),
        _extension(GL,KHR,debug),
        _extension(GL,NV,read_buffer_front),
        _extension(GL,NV,read_depth),
        _extension(GL,NV,read_stencil),
        _extension(GL,NV,read_depth_stencil),
        _extension(GL,NV,texture_border_clamp),
        _extension(GL,OES,depth32),
        _extension(GL,OES,mapbuffer),
        _extension(GL,OES,stencil1),
        _extension(GL,OES,stencil4)};
    #ifdef MAGNUM_TARGET_GLES2
    static const std::vector<Extension> extensionsES300{
        _extension(GL,ANGLE,framebuffer_blit),
        _extension(GL,ANGLE,framebuffer_multisample),
        _extension(GL,ANGLE,depth_texture),
        _extension(GL,APPLE,framebuffer_multisample),
        _extension(GL,APPLE,texture_max_level),
        _extension(GL,ARM,rgba8),
        _extension(GL,EXT,texture_type_2_10_10_10_REV),
        _extension(GL,EXT,discard_framebuffer),
        _extension(GL,EXT,blend_minmax),
        _extension(GL,EXT,occlusion_query_boolean),
        _extension(GL,EXT,texture_rg),
        _extension(GL,EXT,texture_storage),
        _extension(GL,EXT,map_buffer_range),
        _extension(GL,NV,draw_buffers),
        _extension(GL,NV,fbo_color_attachments),
        _extension(GL,NV,read_buffer),
        _extension(GL,NV,framebuffer_blit),
        _extension(GL,NV,framebuffer_multisample),
        _extension(GL,OES,depth24),
        _extension(GL,OES,element_index_uint),
        _extension(GL,OES,rgb8_rgba8),
        _extension(GL,OES,texture_3D),
        _extension(GL,OES,texture_half_float_linear),
        _extension(GL,OES,texture_float_linear),
        _extension(GL,OES,texture_half_float),
        _extension(GL,OES,texture_float),
        _extension(GL,OES,vertex_half_float),
        _extension(GL,OES,packed_depth_stencil),
        _extension(GL,OES,depth_texture),
        _extension(GL,OES,standard_derivatives),
        _extension(GL,OES,vertex_array_object),
        _extension(GL,OES,required_internalformat),
        _extension(GL,OES,surfaceless_context)};
    #endif
    #endif

    switch(version) {
        case Version::None:  return extensions;
        #ifndef MAGNUM_TARGET_GLES
        case Version::GL210: return empty;
        case Version::GL300: return extensions300;
        case Version::GL310: return extensions310;
        case Version::GL320: return extensions320;
        case Version::GL330: return extensions330;
        case Version::GL400: return extensions400;
        /* case Version::GLES200: */
        case Version::GL410: return extensions410;
        case Version::GL420: return extensions420;
        /* case Version::GLES300: */
        case Version::GL430: return extensions430;
        case Version::GL440: return extensions440;
        #else
        case Version::GLES200: return empty;
        case Version::GLES300:
            #ifdef MAGNUM_TARGET_GLES2
            return extensionsES300;
            #else
            return empty;
            #endif
        #endif
    }

    CORRADE_ASSERT_UNREACHABLE();
}

Context* Context::_current = nullptr;

Context::Context() {
    #ifndef MAGNUM_TARGET_GLES
    /* Init glLoadGen. Ignore functions that failed to load (described by
       `ogl_LOAD_SUCCEEDED + n` return code), as we requested the latest OpenGL
       with many vendor extensions and there won't ever be a driver supporting
       everything possible. */
    if(ogl_LoadFunctions() == ogl_LOAD_FAILED) {
        Error() << "ExtensionWrangler: cannot initialize glLoadGen";
        std::exit(64);
    }
    #endif

    /* Get version */
    #if defined(MAGNUM_TARGET_GLES) && !defined(MAGNUM_TARGET_GLES2)
    glGetIntegerv(GL_MAJOR_VERSION, &_majorVersion);
    glGetIntegerv(GL_MINOR_VERSION, &_minorVersion);
    #else

    /* On GL 2.1 and ES 2.0 there is no GL_{MAJOR,MINOR}_VERSION, we have to
       parse version string. On desktop GL we have no way to check version
       without version (duh) so we work around that by checking for invalid
       enum error. */
    #ifndef MAGNUM_TARGET_GLES2
    glGetIntegerv(GL_MAJOR_VERSION, &_majorVersion);
    const auto versionNumberError = Renderer::error();
    if(versionNumberError == Renderer::Error::NoError)
        glGetIntegerv(GL_MINOR_VERSION, &_minorVersion);
    else
    #endif
    {
        #ifndef MAGNUM_TARGET_GLES2
        CORRADE_ASSERT(versionNumberError == Renderer::Error::InvalidEnum,
            "Context: cannot retrieve OpenGL version:" << versionNumberError, );
        #endif

        const std::string version = versionString();
        #ifndef MAGNUM_TARGET_GLES
        if(version.compare(0, 4, "2.1 ") == 0)
        #elif defined(MAGNUM_TARGET_WEBGL)
        if(version.find("WebGL 1") != std::string::npos)
        #else
        if(version.find("OpenGL ES 2.0") != std::string::npos)
        #endif
        {
            _majorVersion = 2;
            #ifndef MAGNUM_TARGET_GLES
            _minorVersion = 1;
            #else
            _minorVersion = 0;
            #endif
        } else {
            Error() << "Context: unsupported version string:" << version;
            std::exit(65);
        }
    }
    #endif

    /* Compose the version enum */
    _version = Magnum::version(_majorVersion, _minorVersion);

    /* Check that version retrieval went right */
    #ifndef CORRADE_NO_ASSERT
    const auto error = Renderer::error();
    CORRADE_ASSERT(error == Renderer::Error::NoError,
        "Context: cannot retrieve OpenGL version:" << error, );
    #endif

    /* Check that the version is supported (now it probably is, but be sure) */
    #ifndef MAGNUM_TARGET_GLES
    if(!isVersionSupported(Version::GL210))
    #elif defined(MAGNUM_TARGET_GLES2)
    if(_version != Version::GLES200)
    #else
    if(_version != Version::GLES300)
    #endif
    {
        #ifndef MAGNUM_TARGET_GLES
        Error() << "Context: unsupported OpenGL version" << Magnum::version(_version);
        #else
        Error() << "Context: unsupported OpenGL ES version" << Magnum::version(_version);
        #endif
        std::exit(66);
    }

    /* Context flags are supported since GL 3.0 */
    #ifndef MAGNUM_TARGET_GLES
    /**
     * @todo According to KHR_debug specs this should be also present in ES2
     *      if KHR_debug is available, but in headers it is nowhere to be found
     */
    if(isVersionSupported(Version::GL300))
        glGetIntegerv(GL_CONTEXT_FLAGS, reinterpret_cast<GLint*>(&_flags));
    #endif

    std::vector<Version> versions{
        #ifndef MAGNUM_TARGET_GLES
        Version::GL300,
        Version::GL310,
        Version::GL320,
        Version::GL330,
        Version::GL400,
        Version::GL410,
        Version::GL420,
        Version::GL430,
        Version::GL440,
        #else
        Version::GLES200,
        Version::GLES300,
        #endif
        Version::None
    };

    /* Get first future (not supported) version */
    std::size_t future = 0;
    while(versions[future] != Version::None && isVersionSupported(versions[future]))
        ++future;

    /* Mark all extensions from past versions as supported */
    for(std::size_t i = 0; i != future; ++i)
        for(auto it = Extension::extensions(versions[i]).begin(); it != Extension::extensions(versions[i]).end(); ++it)
            extensionStatus.set(it->_index);

    /* List of extensions from future versions (extensions from current and
       previous versions should be supported automatically, so we don't need
       to check for them) */
    std::unordered_map<std::string, Extension> futureExtensions;
    for(std::size_t i = future; i != versions.size(); ++i) {
        const std::vector<Extension>& extensions = Extension::extensions(versions[i]);
        for(auto it = extensions.begin(); it != extensions.end(); ++it)
            #ifndef CORRADE_GCC46_COMPATIBILITY
            futureExtensions.emplace(it->_string, *it);
            #else
            futureExtensions.insert({it->_string, *it});
            #endif
    }

    /* Check for presence of future and vendor extensions */
    const std::vector<std::string> extensions = extensionStrings();
    for(const std::string& extension: extensions) {
        const auto found = futureExtensions.find(extension);
        if(found != futureExtensions.end()) {
            _supportedExtensions.push_back(found->second);
            extensionStatus.set(found->second._index);
        }
    }
<<<<<<< HEAD
    #ifndef MAGNUM_TARGET_GLES3
    else
    #endif
    #endif

    #ifndef MAGNUM_TARGET_GLES3
    /* OpenGL 2.1 / OpenGL ES 2.0 doesn't have glGetStringi() */
    {
        /* Don't crash when glGetString() returns nullptr */
        const char* e = reinterpret_cast<const char*>(glGetString(GL_EXTENSIONS));
        if(e) {
            std::vector<std::string> extensions = Utility::String::split(e, ' ');
            for(auto it = extensions.begin(); it != extensions.end(); ++it) {
                auto found = futureExtensions.find(*it);
                if(found != futureExtensions.end()) {
                    _supportedExtensions.push_back(found->second);
                    extensionStatus.set(found->second._index);
                }
            }
        }
    }
    #endif
=======
>>>>>>> 6c560124

    /* Reset minimal required version to Version::None for whole array */
    for(auto it = _extensionRequiredVersion.begin(); it != _extensionRequiredVersion.end(); ++it)
        *it = Version::None;

    /* Initialize required versions from extension info */
    for(auto vit = versions.begin(); vit != versions.end(); ++vit)
        for(auto eit = Extension::extensions(*vit).begin(); eit != Extension::extensions(*vit).end(); ++eit)
            _extensionRequiredVersion[eit->_index] = eit->_requiredVersion;

    /* Setup driver workarounds (increase required version for particular
       extensions), see Implementation/driverWorkarounds.cpp */
    setupDriverWorkarounds();

    /* Set this context as current */
    CORRADE_ASSERT(!_current, "Context: Another context currently active", );
    _current = this;

    /* Initialize state tracker */
    _state = new Implementation::State(*this);

    /* Initialize functionality based on current OpenGL version and extensions */
    /** @todo Get rid of these */
    DefaultFramebuffer::initializeContextBasedFunctionality(*this);
    Renderer::initializeContextBasedFunctionality();
}

Context::~Context() {
    CORRADE_ASSERT(_current == this, "Context: Cannot destroy context which is not currently active", );
    delete _state;
    _current = nullptr;
}

std::vector<std::string> Context::shadingLanguageVersionStrings() const {
    #ifndef MAGNUM_TARGET_GLES
    GLint versionCount = 0;
    glGetIntegerv(GL_NUM_SHADING_LANGUAGE_VERSIONS, &versionCount);

    /* The implementation doesn't yet support this query (< OpenGL 4.3) */
    if(!versionCount)
        return {shadingLanguageVersionString()};

    /* Get all of them */
    std::vector<std::string> versions;
    versions.reserve(versionCount);
    for(GLint i = 0; i != versionCount; ++i)
        versions.push_back(reinterpret_cast<const char*>(glGetStringi(GL_SHADING_LANGUAGE_VERSION, i)));
    return std::move(versions);
    #else
    return {shadingLanguageVersionString()};
    #endif
}

std::vector<std::string> Context::extensionStrings() const {
    std::vector<std::string> extensions;

    #ifndef MAGNUM_TARGET_GLES2
    GLint extensionCount = 0;
    glGetIntegerv(GL_NUM_EXTENSIONS, &extensionCount);
    #ifndef MAGNUM_TARGET_GLES3
    if(extensionCount || isVersionSupported(Version::GL300))
    #endif
    {
        extensions.reserve(extensionCount);
        for(GLint i = 0; i != extensionCount; ++i)
            extensions.push_back(reinterpret_cast<const char*>(glGetStringi(GL_EXTENSIONS, i)));
    }
    #ifndef MAGNUM_TARGET_GLES3
    else
    #endif
    #endif

    #ifndef MAGNUM_TARGET_GLES3
    /* OpenGL 2.1 / OpenGL ES 2.0 doesn't have glGetStringi() */
    {
        /* Don't crash when glGetString() returns nullptr (i.e. don't trust the
           old implementations) */
        const char* e = reinterpret_cast<const char*>(glGetString(GL_EXTENSIONS));
        if(e) extensions = Utility::String::splitWithoutEmptyParts(e, ' ');
    }
    #endif

    return extensions;
}

Version Context::supportedVersion(std::initializer_list<Version> versions) const {
    for(auto it = versions.begin(); it != versions.end(); ++it)
        if(isVersionSupported(*it)) return *it;

    #ifndef MAGNUM_TARGET_GLES
    return Version::GL210;
    #else
    return Version::GLES200;
    #endif
}

#ifndef DOXYGEN_GENERATING_OUTPUT
Debug operator<<(Debug debug, const Context::Flag value) {
    switch(value) {
        #define _c(value) case Context::Flag::value: return debug << "Context::Flag::" #value;
        _c(Debug)
        #ifndef MAGNUM_TARGET_GLES
        _c(RobustAccess)
        #endif
        #undef _c
    }

    return debug << "Context::Flag::(invalid)";
}
#endif

}<|MERGE_RESOLUTION|>--- conflicted
+++ resolved
@@ -422,31 +422,6 @@
             extensionStatus.set(found->second._index);
         }
     }
-<<<<<<< HEAD
-    #ifndef MAGNUM_TARGET_GLES3
-    else
-    #endif
-    #endif
-
-    #ifndef MAGNUM_TARGET_GLES3
-    /* OpenGL 2.1 / OpenGL ES 2.0 doesn't have glGetStringi() */
-    {
-        /* Don't crash when glGetString() returns nullptr */
-        const char* e = reinterpret_cast<const char*>(glGetString(GL_EXTENSIONS));
-        if(e) {
-            std::vector<std::string> extensions = Utility::String::split(e, ' ');
-            for(auto it = extensions.begin(); it != extensions.end(); ++it) {
-                auto found = futureExtensions.find(*it);
-                if(found != futureExtensions.end()) {
-                    _supportedExtensions.push_back(found->second);
-                    extensionStatus.set(found->second._index);
-                }
-            }
-        }
-    }
-    #endif
-=======
->>>>>>> 6c560124
 
     /* Reset minimal required version to Version::None for whole array */
     for(auto it = _extensionRequiredVersion.begin(); it != _extensionRequiredVersion.end(); ++it)
