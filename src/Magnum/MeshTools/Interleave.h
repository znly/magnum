--- conflicted
+++ resolved
@@ -154,17 +154,13 @@
         return data;
 
     /* Otherwise return nullptr */
-<<<<<<< HEAD
     } else {
-        #if !defined(CORRADE_GCC44_COMPATIBILITY) && !defined(CORRADE_MSVC2013_COMPATIBILITY)
-        return std::make_tuple(0, stride, nullptr);
+        #ifndef CORRADE_GCC45_COMPATIBILITY
+        return nullptr;
         #else
-        return std::tuple<std::size_t, std::size_t, Containers::Array<char>>(0, stride, Containers::Array<char>());
+        return {};
         #endif
     }
-=======
-    } else return nullptr;
->>>>>>> cb1649a3
 }
 
 /**
