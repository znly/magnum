/*
    This file is part of Magnum.

    Copyright © 2010, 2011, 2012, 2013, 2014
              Vladimír Vondruš <mosra@centrum.cz>

    Permission is hereby granted, free of charge, to any person obtaining a
    copy of this software and associated documentation files (the "Software"),
    to deal in the Software without restriction, including without limitation
    the rights to use, copy, modify, merge, publish, distribute, sublicense,
    and/or sell copies of the Software, and to permit persons to whom the
    Software is furnished to do so, subject to the following conditions:

    The above copyright notice and this permission notice shall be included
    in all copies or substantial portions of the Software.

    THE SOFTWARE IS PROVIDED "AS IS", WITHOUT WARRANTY OF ANY KIND, EXPRESS OR
    IMPLIED, INCLUDING BUT NOT LIMITED TO THE WARRANTIES OF MERCHANTABILITY,
    FITNESS FOR A PARTICULAR PURPOSE AND NONINFRINGEMENT. IN NO EVENT SHALL
    THE AUTHORS OR COPYRIGHT HOLDERS BE LIABLE FOR ANY CLAIM, DAMAGES OR OTHER
    LIABILITY, WHETHER IN AN ACTION OF CONTRACT, TORT OR OTHERWISE, ARISING
    FROM, OUT OF OR IN CONNECTION WITH THE SOFTWARE OR THE USE OR OTHER
    DEALINGS IN THE SOFTWARE.
*/

#include "Cube.h"

#include "Magnum/Mesh.h"
#include "Magnum/Math/Vector3.h"
#include "Magnum/Trade/MeshData3D.h"

namespace Magnum { namespace Primitives {

Trade::MeshData3D Cube::solid() {
    return Trade::MeshData3D(MeshPrimitive::Triangles, {
         0,  1,  2,  0,  2,  3, /* +Z */
         4,  5,  6,  4,  6,  7, /* +X */
         8,  9, 10,  8, 10, 11, /* +Y */
        12, 13, 14, 12, 14, 15, /* -Z */
        16, 17, 18, 16, 18, 19, /* -Y */
        20, 21, 22, 20, 22, 23  /* -X */
    }, {std::vector<Vector3>{
        {-1.0f, -1.0f,  1.0f},
        { 1.0f, -1.0f,  1.0f},
        { 1.0f,  1.0f,  1.0f}, /* +Z */
        {-1.0f,  1.0f,  1.0f},

        { 1.0f, -1.0f,  1.0f},
        { 1.0f, -1.0f, -1.0f},
        { 1.0f,  1.0f, -1.0f}, /* +X */
        { 1.0f,  1.0f,  1.0f},

        {-1.0f,  1.0f,  1.0f},
        { 1.0f,  1.0f,  1.0f},
        { 1.0f,  1.0f, -1.0f}, /* +Y */
        {-1.0f,  1.0f, -1.0f},

        { 1.0f, -1.0f, -1.0f},
        {-1.0f, -1.0f, -1.0f},
        {-1.0f,  1.0f, -1.0f}, /* -Z */
        { 1.0f,  1.0f, -1.0f},

        {-1.0f, -1.0f, -1.0f},
        { 1.0f, -1.0f, -1.0f},
        { 1.0f, -1.0f,  1.0f}, /* -Y */
        {-1.0f, -1.0f,  1.0f},

        {-1.0f, -1.0f, -1.0f},
        {-1.0f, -1.0f,  1.0f},
        {-1.0f,  1.0f,  1.0f}, /* -X */
        {-1.0f,  1.0f, -1.0f}
    }}, {std::vector<Vector3>{
        { 0.0f,  0.0f,  1.0f},
        { 0.0f,  0.0f,  1.0f},
        { 0.0f,  0.0f,  1.0f}, /* +Z */
        { 0.0f,  0.0f,  1.0f},

        { 1.0f,  0.0f,  0.0f},
        { 1.0f,  0.0f,  0.0f},
        { 1.0f,  0.0f,  0.0f}, /* +X */
        { 1.0f,  0.0f,  0.0f},

        { 0.0f,  1.0f,  0.0f},
        { 0.0f,  1.0f,  0.0f},
        { 0.0f,  1.0f,  0.0f}, /* +Y */
        { 0.0f,  1.0f,  0.0f},

        { 0.0f,  0.0f, -1.0f},
        { 0.0f,  0.0f, -1.0f},
        { 0.0f,  0.0f, -1.0f}, /* -Z */
        { 0.0f,  0.0f, -1.0f},

        { 0.0f, -1.0f,  0.0f},
        { 0.0f, -1.0f,  0.0f},
        { 0.0f, -1.0f,  0.0f}, /* -Y */
        { 0.0f, -1.0f,  0.0f},

        {-1.0f,  0.0f,  0.0f},
        {-1.0f,  0.0f,  0.0f},
        {-1.0f,  0.0f,  0.0f}, /* -X */
        {-1.0f,  0.0f,  0.0f}
    }}, {});
}

Trade::MeshData3D Cube::wireframe() {
    return Trade::MeshData3D(MeshPrimitive::Lines, {
        0, 1, 1, 2, 2, 3, 3, 0, /* +Z */
        4, 5, 5, 6, 6, 7, 7, 4, /* -Z */
        1, 5, 2, 6,             /* +X */
        0, 4, 3, 7              /* -X */
    }, {std::vector<Vector3>{
        {-1.0f, -1.0f,  1.0f},
        { 1.0f, -1.0f,  1.0f},
        { 1.0f,  1.0f,  1.0f},
        {-1.0f,  1.0f,  1.0f},

        {-1.0f, -1.0f, -1.0f},
        { 1.0f, -1.0f, -1.0f},
        { 1.0f,  1.0f, -1.0f},
        {-1.0f,  1.0f, -1.0f}
<<<<<<< HEAD
    /* {} initializers are causing ICE in MSVC 2013. Bhaha. */
    }}, std::vector<std::vector<Vector3>>(), std::vector<std::vector<Vector2>>());
=======
    }}, {}, {});
>>>>>>> 9935e138
}

}}<|MERGE_RESOLUTION|>--- conflicted
+++ resolved
@@ -118,12 +118,8 @@
         { 1.0f, -1.0f, -1.0f},
         { 1.0f,  1.0f, -1.0f},
         {-1.0f,  1.0f, -1.0f}
-<<<<<<< HEAD
     /* {} initializers are causing ICE in MSVC 2013. Bhaha. */
     }}, std::vector<std::vector<Vector3>>(), std::vector<std::vector<Vector2>>());
-=======
-    }}, {}, {});
->>>>>>> 9935e138
 }
 
 }}